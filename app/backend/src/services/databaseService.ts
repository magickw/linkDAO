import { drizzle } from "drizzle-orm/postgres-js";
import * as schema from "../db/schema";
import { eq, and, or, ilike, desc } from "drizzle-orm";
import { ValidationHelper, ValidationError } from "../models/validation";
import postgres from 'postgres';
import dotenv from "dotenv";

dotenv.config();

export class DatabaseService {
  private db: any;
  private isConnected: boolean = false;

  constructor() {
    this.initializeDatabase();
  }

  private initializeDatabase() {
    try {
      const connectionString = process.env.DATABASE_URL;
      
      if (!connectionString) {
        console.warn('No DATABASE_URL provided. Database operations will be disabled.');
        this.isConnected = false;
        return;
      }

      const sql = postgres(connectionString, {
        max: 20,
        idle_timeout: 20,
        connect_timeout: 10,
      });

      this.db = drizzle(sql, { schema });
      this.isConnected = true;
      console.log('✅ Database service initialized successfully');
    } catch (error) {
      console.error('❌ Failed to initialize database service:', error);
      this.isConnected = false;
    }
  }

  private checkConnection() {
    if (!this.isConnected || !this.db) {
      throw new Error('Database not available. Please configure DATABASE_URL environment variable.');
    }
  }

  private async executeQuery<T>(operation: () => Promise<T>): Promise<T> {
    this.checkConnection();
    return await operation();
  }

  public getDatabase() {
    this.checkConnection();
    return this.db;
  }
  // User operations
  async createUser(address: string, handle?: string, profileCid?: string) {
    this.checkConnection();
    try {
      const result = await this.db.insert(schema.users).values({
        walletAddress: address,
        handle: handle || null,
        profileCid: profileCid || null
      }).returning();
      
      return result[0];
    } catch (error) {
      console.error("Error creating user:", error);
      throw error;
    }
  }

  async getUserByAddress(address: string) {
    this.checkConnection();
    try {
      const result = await this.db.select().from(schema.users).where(eq(schema.users.walletAddress, address));
      return result[0] || null;
    } catch (error) {
      console.error("Error getting user by address:", error);
      throw error;
    }
  }

  async getUserById(id: string) {
    try {
      const result = await this.db.select().from(schema.users).where(eq(schema.users.id, id));
      return result[0] || null;
    } catch (error) {
      console.error("Error getting user by ID:", error);
      throw error;
    }
  }

  // Post operations
  async createPost(authorId: string, contentCid: string, parentId?: number) {
    try {
      const result = await this.db.insert(schema.posts).values({
        authorId,
        contentCid,
        parentId: parentId || null
      }).returning();
      
      return result[0];
    } catch (error) {
      console.error("Error creating post:", error);
      throw error;
    }
  }

  async getPostsByAuthor(authorId: string) {
    try {
      return await this.db.select().from(schema.posts).where(eq(schema.posts.authorId, authorId));
    } catch (error) {
      console.error("Error getting posts by author:", error);
      throw error;
    }
  }

  async getAllPosts() {
    try {
      return await this.db.select().from(schema.posts);
    } catch (error) {
      console.error("Error getting all posts:", error);
      throw error;
    }
  }

  // Follow operations
  async followUser(followerId: string, followingId: string) {
    try {
      const result = await this.db.insert(schema.follows).values({
        followerId,
        followingId
      }).returning();
      
      return result[0];
    } catch (error) {
      console.error("Error following user:", error);
      throw error;
    }
  }

  async unfollowUser(followerId: string, followingId: string) {
    try {
      await this.db.delete(schema.follows).where(
        and(
          eq(schema.follows.followerId, followerId),
          eq(schema.follows.followingId, followingId)
        )
      );
    } catch (error) {
      console.error("Error unfollowing user:", error);
      throw error;
    }
  }

  async getFollowers(userId: string) {
    try {
      return await this.db.select().from(schema.follows).where(eq(schema.follows.followingId, userId));
    } catch (error) {
      console.error("Error getting followers:", error);
      throw error;
    }
  }

  async getFollowing(userId: string) {
    try {
      return await this.db.select().from(schema.follows).where(eq(schema.follows.followerId, userId));
    } catch (error) {
      console.error("Error getting following:", error);
      throw error;
    }
  }

  // Payment operations
  async createPayment(from: string, to: string, token: string, amount: string, txHash?: string, memo?: string) {
    try {
      const result = await this.db.insert(schema.payments).values({
        from,
        to,
        token,
        amount,
        txHash: txHash || null,
        memo: memo || null
      }).returning();
      
      return result[0];
    } catch (error) {
      console.error("Error creating payment:", error);
      throw error;
    }
  }

  // Proposal operations
  async createProposal(daoId: string, titleCid?: string, bodyCid?: string, startBlock?: number, endBlock?: number) {
    try {
      const result = await this.db.insert(schema.proposals).values({
        daoId,
        titleCid: titleCid || null,
        bodyCid: bodyCid || null,
        startBlock: startBlock || null,
        endBlock: endBlock || null
      }).returning();
      
      return result[0];
    } catch (error) {
      console.error("Error creating proposal:", error);
      throw error;
    }
  }

  // Bot operations
  async createBot(name: string, persona: string, scopes: string, model: string) {
    try {
      const result = await this.db.insert(schema.bots).values({
        name,
        persona,
        scopes,
        model
      }).returning();
      
      return result[0];
    } catch (error) {
      console.error("Error creating bot:", error);
      throw error;
    }
  }

  // Embedding operations
  async createEmbedding(objectType: string, objectId: number, embedding: number[]) {
    try {
      const result = await this.db.insert(schema.embeddings).values({
        objectType,
        objectId,
        // Convert array to JSON string for storage
        embedding: JSON.stringify(embedding)
      }).returning();
      
      return result[0];
    } catch (error) {
      console.error("Error creating embedding:", error);
      throw error;
    }
  }

  async searchEmbeddings(queryEmbedding: number[], limit: number = 5) {
    try {
      // This is a simplified version. In practice, you'd use the pgvector <-> operator
      // For now, we'll return all embeddings (to be replaced with actual similarity search)
      return await this.db.select().from(schema.embeddings).limit(limit);
    } catch (error) {
      console.error("Error searching embeddings:", error);
      throw error;
    }
  }

  // Marketplace operations
  async createListing(sellerId: string, tokenAddress: string, price: string, quantity: number, 
                     itemType: string, listingType: string, metadataURI: string, 
                     nftStandard?: string, tokenId?: string, reservePrice?: string, minIncrement?: string) {
    try {
      const result = await this.db.insert(schema.listings).values({
        sellerId,
        tokenAddress,
        price,
        quantity,
        itemType,
        listingType,
        metadataURI,
        nftStandard: nftStandard || null,
        tokenId: tokenId || null,
        reservePrice: reservePrice || null,
        minIncrement: minIncrement || null
      }).returning();
      
      return result[0];
    } catch (error) {
      console.error("Error creating listing:", error);
      throw error;
    }
  }

  async getListingById(id: number) {
    try {
      const result = await this.db.select().from(schema.listings).where(eq(schema.listings.id, id));
      return result[0] || null;
    } catch (error) {
      console.error("Error getting listing by ID:", error);
      throw error;
    }
  }

  async getListingsBySeller(sellerId: string) {
    try {
      return await this.db.select().from(schema.listings).where(eq(schema.listings.sellerId, sellerId));
    } catch (error) {
      console.error("Error getting listings by seller:", error);
      throw error;
    }
  }

  async getAllListings() {
    try {
      return await this.db.select().from(schema.listings);
    } catch (error) {
      console.error("Error getting all listings:", error);
      throw error;
    }
  }

  async getActiveListings() {
    try {
      return await this.db.select().from(schema.listings).where(eq(schema.listings.status, 'active'));
    } catch (error) {
      console.error("Error getting active listings:", error);
      throw error;
    }
  }

  async updateListing(id: number, updates: Partial<typeof schema.listings.$inferInsert>) {
    try {
      const result = await this.db.update(schema.listings).set(updates).where(eq(schema.listings.id, id)).returning();
      return result[0] || null;
    } catch (error) {
      console.error("Error updating listing:", error);
      throw error;
    }
  }

  async cancelListing(id: number) {
    try {
      const result = await this.db.update(schema.listings).set({ status: 'cancelled' }).where(eq(schema.listings.id, id)).returning();
      return result[0] || null;
    } catch (error) {
      console.error("Error canceling listing:", error);
      throw error;
    }
  }

  async placeBid(listingId: number, bidderId: string, amount: string) {
    try {
      const result = await this.db.insert(schema.bids).values({
        listingId,
        bidderId,
        amount
      }).returning();
      
      return result[0];
    } catch (error) {
      console.error("Error placing bid:", error);
      throw error;
    }
  }

  async getBidsByListing(listingId: number) {
    try {
      return await this.db.select().from(schema.bids).where(eq(schema.bids.listingId, listingId));
    } catch (error) {
      console.error("Error getting bids by listing:", error);
      throw error;
    }
  }

  async getBidsByBidder(bidderId: string) {
    try {
      return await this.db.select().from(schema.bids).where(eq(schema.bids.bidderId, bidderId));
    } catch (error) {
      console.error("Error getting bids by bidder:", error);
      throw error;
    }
  }

  async makeOffer(listingId: number, buyerId: string, amount: string) {
    try {
      const result = await this.db.insert(schema.offers).values({
        listingId,
        buyerId,
        amount
      }).returning();
      
      return result[0];
    } catch (error) {
      console.error("Error making offer:", error);
      throw error;
    }
  }

  async getOffersByListing(listingId: number) {
    try {
      return await this.db.select().from(schema.offers).where(eq(schema.offers.listingId, listingId));
    } catch (error) {
      console.error("Error getting offers by listing:", error);
      throw error;
    }
  }

  async getOffersByBuyer(buyerId: string) {
    try {
      return await this.db.select().from(schema.offers).where(eq(schema.offers.buyerId, buyerId));
    } catch (error) {
      console.error("Error getting offers by buyer:", error);
      throw error;
    }
  }

  async acceptOffer(offerId: number) {
    try {
      const result = await this.db.update(schema.offers).set({ accepted: true }).where(eq(schema.offers.id, offerId)).returning();
      return result[0] || null;
    } catch (error) {
      console.error("Error accepting offer:", error);
      throw error;
    }
  }

  async createEscrow(listingId: number, buyerId: string, sellerId: string, amount: string, 
                     deliveryInfo?: string) {
    try {
      const result = await this.db.insert(schema.escrows).values({
        listingId,
        buyerId,
        sellerId,
        amount,
        deliveryInfo: deliveryInfo || null,
        deliveryConfirmed: false
      }).returning();
      
      return result[0];
    } catch (error) {
      console.error("Error creating escrow:", error);
      throw error;
    }
  }

  async getEscrowById(id: number) {
    try {
      const result = await this.db.select().from(schema.escrows).where(eq(schema.escrows.id, id));
      return result[0] || null;
    } catch (error) {
      console.error("Error getting escrow by ID:", error);
      throw error;
    }
  }

  async getEscrowsByUser(userId: string) {
    try {
      return await this.db.select().from(schema.escrows).where(
        or(eq(schema.escrows.buyerId, userId), eq(schema.escrows.sellerId, userId))
      );
    } catch (error) {
      console.error("Error getting escrows by user:", error);
      throw error;
    }
  }

  async updateEscrow(id: number, updates: Partial<typeof schema.escrows.$inferInsert>) {
    try {
      const result = await this.db.update(schema.escrows).set(updates).where(eq(schema.escrows.id, id)).returning();
      return result[0] || null;
    } catch (error) {
      console.error("Error updating escrow:", error);
      throw error;
    }
  }

  async confirmDelivery(escrowId: number, deliveryInfo: string) {
    try {
      const result = await this.db.update(schema.escrows).set({ 
        deliveryInfo, 
        deliveryConfirmed: true 
      }).where(eq(schema.escrows.id, escrowId)).returning();
      return result[0] || null;
    } catch (error) {
      console.error("Error confirming delivery:", error);
      throw error;
    }
  }

  async createOrder(listingId: number, buyerId: string, sellerId: string, amount: string, 
                    paymentToken: string, escrowId?: number) {
    try {
      const result = await this.db.insert(schema.orders).values({
        listingId,
        buyerId,
        sellerId,
        amount,
        paymentToken,
        escrowId: escrowId || null
      }).returning();
      
      return result[0];
    } catch (error) {
      console.error("Error creating order:", error);
      throw error;
    }
  }

  async getOrderById(id: number) {
    try {
      const result = await this.db.select().from(schema.orders).where(eq(schema.orders.id, id));
      return result[0] || null;
    } catch (error) {
      console.error("Error getting order by ID:", error);
      throw error;
    }
  }

  async getOrdersByUser(userId: string) {
    try {
      return await this.db.select().from(schema.orders).where(
        or(eq(schema.orders.buyerId, userId), eq(schema.orders.sellerId, userId))
      );
    } catch (error) {
      console.error("Error getting orders by user:", error);
      throw error;
    }
  }

  async updateOrder(id: number, updates: Partial<typeof schema.orders.$inferInsert>) {
    try {
      const result = await this.db.update(schema.orders).set(updates).where(eq(schema.orders.id, id)).returning();
      return result[0] || null;
    } catch (error) {
      console.error("Error updating order:", error);
      throw error;
    }
  }

  async createDispute(escrowId: number, reporterId: string, reason: string, evidence?: string) {
    try {
      const result = await this.db.insert(schema.disputes).values({
        escrowId,
        reporterId,
        reason,
        evidence: evidence || null
      }).returning();
      
      return result[0];
    } catch (error) {
      console.error("Error creating dispute:", error);
      throw error;
    }
  }

  async getDisputeById(id: number) {
    try {
      const result = await this.db.select().from(schema.disputes).where(eq(schema.disputes.id, id));
      return result[0] || null;
    } catch (error) {
      console.error("Error getting dispute by ID:", error);
      throw error;
    }
  }

  async getDisputesByUser(userId: string) {
    try {
      return await this.db.select().from(schema.disputes).where(eq(schema.disputes.reporterId, userId));
    } catch (error) {
      console.error("Error getting disputes by user:", error);
      throw error;
    }
  }

  async updateDispute(id: number, updates: Partial<typeof schema.disputes.$inferInsert>) {
    try {
      const result = await this.db.update(schema.disputes).set(updates).where(eq(schema.disputes.id, id)).returning();
      return result[0] || null;
    } catch (error) {
      console.error("Error updating dispute:", error);
      throw error;
    }
  }

  async createUserReputation(address: string, score: number, daoApproved: boolean) {
    try {
      const result = await this.db.insert(schema.reputations).values({
        walletAddress: address,
        score,
        daoApproved
      }).returning();
      
      return result[0];
    } catch (error) {
      console.error("Error creating user reputation:", error);
      throw error;
    }
  }

  async getUserReputation(address: string) {
    try {
      const result = await this.db.select().from(schema.reputations).where(eq(schema.reputations.walletAddress, address));
      return result[0] || null;
    } catch (error) {
      console.error("Error getting user reputation:", error);
      throw error;
    }
  }

  async updateUserReputation(address: string, updates: Partial<typeof schema.reputations.$inferInsert>) {
    try {
      const result = await this.db.update(schema.reputations).set(updates).where(eq(schema.reputations.walletAddress, address)).returning();
      return result[0] || null;
    } catch (error) {
      console.error("Error updating user reputation:", error);
      throw error;
    }
  }

  async getDAOApprovedVendors() {
    try {
      return await this.db.select().from(schema.reputations).where(eq(schema.reputations.daoApproved, true));
    } catch (error) {
      console.error("Error getting DAO approved vendors:", error);
      throw error;
    }
  }

  // AI Moderation operations
  async createAIModeration(objectType: string, objectId: number, aiAnalysis?: string) {
    try {
      const result = await this.db.insert(schema.aiModeration).values({
        objectType,
        objectId,
        aiAnalysis: aiAnalysis || null
      }).returning();
      
      return result[0];
    } catch (error) {
      console.error("Error creating AI moderation record:", error);
      throw error;
    }
  }

  async getAIModerationByObject(objectType: string, objectId: number) {
    try {
      const result = await this.db.select().from(schema.aiModeration).where(
        and(
          eq(schema.aiModeration.objectType, objectType),
          eq(schema.aiModeration.objectId, objectId)
        )
      );
      return result[0] || null;
    } catch (error) {
      console.error("Error getting AI moderation record:", error);
      throw error;
    }
  }

  async updateAIModeration(id: number, updates: Partial<typeof schema.aiModeration.$inferInsert>) {
    try {
      const result = await this.db.update(schema.aiModeration).set(updates).where(eq(schema.aiModeration.id, id)).returning();
      return result[0] || null;
    } catch (error) {
      console.error("Error updating AI moderation record:", error);
      throw error;
    }
  }

  async getPendingAIModeration() {
    try {
      return await this.db.select().from(schema.aiModeration).where(eq(schema.aiModeration.status, 'pending'));
    } catch (error) {
      console.error("Error getting pending AI moderation records:", error);
      throw error;
    }
  }

<<<<<<< HEAD
  // Search operations
  async searchUsers(query: string, limit: number = 20, offset: number = 0) {
    try {
      const result = await this.db.select().from(schema.users).where(
        or(
          ilike(schema.users.handle, `%${query}%`),
          ilike(schema.users.walletAddress, `%${query}%`)
        )
      ).limit(limit).offset(offset);
      return result;
    } catch (error) {
      console.error("Error searching users:", error);
=======
  // Product Category operations
  async createCategory(name: string, slug: string, description?: string, parentId?: string, path?: string, imageUrl?: string, sortOrder?: number) {
    try {
      const result = await this.db.insert(schema.categories).values({
        name,
        slug,
        description: description || null,
        parentId: parentId || null,
        path: path || JSON.stringify([name]),
        imageUrl: imageUrl || null,
        sortOrder: sortOrder || 0
      }).returning();
      
      return result[0];
    } catch (error) {
      console.error("Error creating category:", error);
>>>>>>> 55789978
      throw error;
    }
  }

<<<<<<< HEAD
  async getRecentUsers(limit: number = 10) {
    try {
      const result = await this.db.select().from(schema.users)
        .orderBy(desc(schema.users.createdAt))
        .limit(limit);
      return result;
    } catch (error) {
      console.error("Error getting recent users:", error);
=======
  async getCategoryById(id: string) {
    try {
      const result = await this.db.select().from(schema.categories).where(eq(schema.categories.id, id));
      return result[0] || null;
    } catch (error) {
      console.error("Error getting category by ID:", error);
      throw error;
    }
  }

  async getCategoryBySlug(slug: string) {
    try {
      const result = await this.db.select().from(schema.categories).where(eq(schema.categories.slug, slug));
      return result[0] || null;
    } catch (error) {
      console.error("Error getting category by slug:", error);
      throw error;
    }
  }

  async getAllCategories() {
    try {
      return await this.db.select().from(schema.categories).where(eq(schema.categories.isActive, true));
    } catch (error) {
      console.error("Error getting all categories:", error);
      throw error;
    }
  }

  async updateCategory(id: string, updates: Partial<typeof schema.categories.$inferInsert>) {
    try {
      const result = await this.db.update(schema.categories).set(updates).where(eq(schema.categories.id, id)).returning();
      return result[0] || null;
    } catch (error) {
      console.error("Error updating category:", error);
      throw error;
    }
  }

  async deleteCategory(id: string) {
    try {
      const result = await this.db.delete(schema.categories).where(eq(schema.categories.id, id)).returning();
      return result[0] || null;
    } catch (error) {
      console.error("Error deleting category:", error);
      throw error;
    }
  }

  // Product operations
  async createProduct(sellerId: string, title: string, description: string, priceAmount: string, priceCurrency: string, 
                     categoryId: string, images: string, metadata: string, inventory: number, tags?: string, 
                     shipping?: string, nft?: string) {
    try {
      const result = await this.db.insert(schema.products).values({
        sellerId,
        title,
        description,
        priceAmount,
        priceCurrency,
        categoryId,
        images,
        metadata,
        inventory,
        tags: tags || null,
        shipping: shipping || null,
        nft: nft || null
      }).returning();
      
      return result[0];
    } catch (error) {
      console.error("Error creating product:", error);
      throw error;
    }
  }

  async getProductById(id: string) {
    try {
      const result = await this.db.select().from(schema.products).where(eq(schema.products.id, id));
      return result[0] || null;
    } catch (error) {
      console.error("Error getting product by ID:", error);
      throw error;
    }
  }

  async getProductsBySeller(sellerId: string) {
    try {
      return await this.db.select().from(schema.products).where(eq(schema.products.sellerId, sellerId));
    } catch (error) {
      console.error("Error getting products by seller:", error);
      throw error;
    }
  }

  async getAllProducts() {
    try {
      return await this.db.select().from(schema.products);
    } catch (error) {
      console.error("Error getting all products:", error);
      throw error;
    }
  }

  async getActiveProducts() {
    try {
      return await this.db.select().from(schema.products).where(eq(schema.products.status, 'active'));
    } catch (error) {
      console.error("Error getting active products:", error);
      throw error;
    }
  }

  async updateProduct(id: string, updates: Partial<typeof schema.products.$inferInsert>) {
    try {
      const result = await this.db.update(schema.products).set(updates).where(eq(schema.products.id, id)).returning();
      return result[0] || null;
    } catch (error) {
      console.error("Error updating product:", error);
      throw error;
    }
  }

  async deleteProduct(id: string) {
    try {
      const result = await this.db.delete(schema.products).where(eq(schema.products.id, id)).returning();
      return result[0] || null;
    } catch (error) {
      console.error("Error deleting product:", error);
      throw error;
    }
  }

  // Product Tags operations
  async createProductTag(productId: string, tag: string) {
    try {
      const result = await this.db.insert(schema.productTags).values({
        productId,
        tag: tag.toLowerCase().trim()
      }).returning();
      
      return result[0];
    } catch (error) {
      console.error("Error creating product tag:", error);
      throw error;
    }
  }

  async getProductTags(productId: string) {
    try {
      return await this.db.select().from(schema.productTags).where(eq(schema.productTags.productId, productId));
    } catch (error) {
      console.error("Error getting product tags:", error);
      throw error;
    }
  }

  async deleteProductTags(productId: string) {
    try {
      const result = await this.db.delete(schema.productTags).where(eq(schema.productTags.productId, productId)).returning();
      return result.length;
    } catch (error) {
      console.error("Error deleting product tags:", error);
>>>>>>> 55789978
      throw error;
    }
  }

  async testConnection() {
    if (!this.isConnected || !this.db) {
      throw new Error('Database not available');
    }
    try {
      // Simple query to test database connection
      await this.db.select().from(schema.users).limit(1);
      return true;
    } catch (error) {
      console.error("Database connection test failed:", error);
      throw error;
    }
  }
}

// Singleton instance
export const databaseService = new DatabaseService();<|MERGE_RESOLUTION|>--- conflicted
+++ resolved
@@ -667,7 +667,6 @@
     }
   }
 
-<<<<<<< HEAD
   // Search operations
   async searchUsers(query: string, limit: number = 20, offset: number = 0) {
     try {
@@ -680,8 +679,20 @@
       return result;
     } catch (error) {
       console.error("Error searching users:", error);
-=======
-  // Product Category operations
+      throw error;
+    }
+  }
+
+  async getRecentUsers(limit: number = 10) {
+    try {
+      const result = await this.db.select().from(schema.users)
+        .orderBy(desc(schema.users.createdAt))
+        .limit(limit);
+      return result;
+    } catch (error) {
+      console.error("Error getting recent users:", error);
+      
+  // --- Product Category operations ---
   async createCategory(name: string, slug: string, description?: string, parentId?: string, path?: string, imageUrl?: string, sortOrder?: number) {
     try {
       const result = await this.db.insert(schema.categories).values({
@@ -697,21 +708,9 @@
       return result[0];
     } catch (error) {
       console.error("Error creating category:", error);
->>>>>>> 55789978
-      throw error;
-    }
-  }
-
-<<<<<<< HEAD
-  async getRecentUsers(limit: number = 10) {
-    try {
-      const result = await this.db.select().from(schema.users)
-        .orderBy(desc(schema.users.createdAt))
-        .limit(limit);
-      return result;
-    } catch (error) {
-      console.error("Error getting recent users:", error);
-=======
+      throw error;
+    }
+  }
   async getCategoryById(id: string) {
     try {
       const result = await this.db.select().from(schema.categories).where(eq(schema.categories.id, id));
@@ -875,7 +874,6 @@
       return result.length;
     } catch (error) {
       console.error("Error deleting product tags:", error);
->>>>>>> 55789978
       throw error;
     }
   }
