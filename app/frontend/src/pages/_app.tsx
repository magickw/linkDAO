import React from 'react';
import type { AppProps } from 'next/app';
import { config } from '@/lib/wagmi';
import { RainbowKitProvider } from '@rainbow-me/rainbowkit';
import { WagmiProvider } from 'wagmi';
import { QueryClient, QueryClientProvider } from '@tanstack/react-query';
import { Web3Provider } from '@/context/Web3Context';
import { AuthProvider } from '@/context/AuthContext';
import { ToastProvider } from '@/context/ToastContext';
import { NavigationProvider } from '@/context/NavigationContext';
import { ServiceWorkerUtil } from '@/utils/serviceWorker';
import { performanceMonitor, memoryMonitor } from '@/utils/performanceMonitor';
import '../styles/globals.css';
import '@rainbow-me/rainbowkit/styles.css';

const queryClient = new QueryClient();

function AppContent({ Component, pageProps, router }: AppProps) {
  const [isOnline, setIsOnline] = React.useState(true);
  const [updateAvailable, setUpdateAvailable] = React.useState(false);
  const swUtilRef = React.useRef<ServiceWorkerUtil | null>(null);

  // Initialize service worker and performance monitoring
  React.useEffect(() => {
    const initializeServices = async () => {
      try {
        // Initialize performance monitoring
        performanceMonitor.mark('app_init');
        
        // Start memory monitoring in production
        if (process.env.NODE_ENV === 'production') {
          memoryMonitor.start();
        }

        // Initialize service worker
        swUtilRef.current = new ServiceWorkerUtil({
          onUpdate: (registration) => {
            console.log('App update available');
            setUpdateAvailable(true);
          },
          onSuccess: (registration) => {
            console.log('Service worker registered successfully');
          },
          onError: (error) => {
            console.error('Service worker registration failed:', error);
          }
        });

        await swUtilRef.current.init();

        // Monitor network status
        const networkStatus = swUtilRef.current.getNetworkStatus();
        networkStatus.addListener(setIsOnline);
        setIsOnline(networkStatus.getNetworkStatus());

        performanceMonitor.measure('app_init');
      } catch (error) {
        console.error('Failed to initialize services:', error);
      }
    };

    initializeServices();

    return () => {
      if (swUtilRef.current) {
        swUtilRef.current.destroy();
      }
      memoryMonitor.stop();
    };
  }, []);

  const handleUpdateApp = async () => {
    if (swUtilRef.current) {
      const swManager = swUtilRef.current.getServiceWorkerManager();
      await swManager.skipWaiting();
      setUpdateAvailable(false);
    }
  };

  return (
    <>
      <Component {...pageProps} />
      
      {/* Offline Indicator */}
      {!isOnline && (
        <div className="fixed bottom-4 left-4 bg-yellow-500 text-white px-4 py-2 rounded-lg shadow-lg z-50">
          <div className="flex items-center space-x-2">
            <div className="w-2 h-2 bg-white rounded-full animate-pulse"></div>
            <span className="text-sm font-medium">You're offline</span>
          </div>
        </div>
      )}

      {/* Update Notification */}
      {updateAvailable && (
        <div className="fixed bottom-4 right-4 bg-blue-500 text-white px-4 py-3 rounded-lg shadow-lg z-50 max-w-sm">
          <div className="flex items-center justify-between">
            <div>
              <p className="text-sm font-medium">Update Available</p>
              <p className="text-xs opacity-90">A new version is ready</p>
            </div>
            <div className="flex space-x-2 ml-4">
              <button
                onClick={() => setUpdateAvailable(false)}
                className="text-xs px-2 py-1 bg-white/20 rounded hover:bg-white/30 transition-colors"
              >
                Later
              </button>
              <button
                onClick={handleUpdateApp}
                className="text-xs px-2 py-1 bg-white text-blue-500 rounded hover:bg-gray-100 transition-colors"
              >
                Update
              </button>
            </div>
          </div>
        </div>
      )}
    </>
  );
}

export default function App({ Component, pageProps, router }: AppProps) {
  const [mounted, setMounted] = React.useState(false);
  
  React.useEffect(() => setMounted(true), []);
  
  if (!mounted) return null;

  return (
    <WagmiProvider config={config}>
      <QueryClientProvider client={queryClient}>
        <RainbowKitProvider>
          <Web3Provider>
<<<<<<< HEAD
            <ToastProvider>
              <NavigationProvider>
                <AppContent Component={Component} pageProps={pageProps} router={router} />
              </NavigationProvider>
            </ToastProvider>
=======
            <AuthProvider>
              <ToastProvider>
                <NavigationProvider>
                  <Component {...pageProps} />
                </NavigationProvider>
              </ToastProvider>
            </AuthProvider>
>>>>>>> fbde2c34
          </Web3Provider>
        </RainbowKitProvider>
      </QueryClientProvider>
    </WagmiProvider>
  );
}<|MERGE_RESOLUTION|>--- conflicted
+++ resolved
@@ -132,21 +132,17 @@
       <QueryClientProvider client={queryClient}>
         <RainbowKitProvider>
           <Web3Provider>
-<<<<<<< HEAD
-            <ToastProvider>
-              <NavigationProvider>
-                <AppContent Component={Component} pageProps={pageProps} router={router} />
-              </NavigationProvider>
-            </ToastProvider>
-=======
             <AuthProvider>
               <ToastProvider>
                 <NavigationProvider>
-                  <Component {...pageProps} />
+                  <AppContent
+                    Component={Component}
+                    pageProps={pageProps}
+                    router={router}
+                  />
                 </NavigationProvider>
               </ToastProvider>
             </AuthProvider>
->>>>>>> fbde2c34
           </Web3Provider>
         </RainbowKitProvider>
       </QueryClientProvider>
